--- conflicted
+++ resolved
@@ -3,11 +3,7 @@
 using Npgsql.PostgresTypes;
 using NpgsqlTypes;
 
-<<<<<<< HEAD
-#if NETSTANDARD1_3 || NETSTANDARD2_0
-=======
 #if NETSTANDARD2_0
->>>>>>> ae62fd5a
 using System.Data.Common;
 #endif
 
