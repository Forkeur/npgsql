﻿using System;
using System.Diagnostics.CodeAnalysis;
using System.Linq;
using System.Linq.Expressions;
using System.Reflection;
using System.Threading.Tasks;
using Npgsql.BackendMessages;
using Npgsql.PostgresTypes;
using Npgsql.TypeHandlers;

namespace Npgsql.TypeHandling
{
    /// <summary>
    /// Base class for all type handlers, which read and write CLR types into their PostgreSQL
    /// binary representation.
    /// Type handler writers shouldn't inherit from this class, inherit <see cref="NpgsqlTypeHandler"/>
    /// or <see cref="NpgsqlSimpleTypeHandler{T}"/> instead.
    /// </summary>
    public abstract class NpgsqlTypeHandler
    {
        /// <summary>
        /// The PostgreSQL type handled by this type handler.
        /// </summary>
        internal PostgresType PostgresType { get; }

        /// <summary>
        /// Constructs a <see cref="NpgsqlTypeHandler"/>.
        /// </summary>
        protected NpgsqlTypeHandler(PostgresType postgresType) => PostgresType = postgresType;

        #region Read

        /// <summary>
        /// Reads a value of type <typeparamref name="TAny"/> with the given length from the provided buffer,
        /// using either sync or async I/O.
        /// </summary>
        /// <param name="buf">The buffer from which to read.</param>
        /// <param name="len">The byte length of the value. The buffer might not contain the full length, requiring I/O to be performed.</param>
        /// <param name="async">If I/O is required to read the full length of the value, whether it should be performed synchronously or asynchronously.</param>
        /// <param name="fieldDescription">Additional PostgreSQL information about the type, such as the length in varchar(30).</param>
        /// <returns>The fully-read value.</returns>
        protected internal abstract ValueTask<TAny> Read<TAny>(NpgsqlReadBuffer buf, int len, bool async, FieldDescription? fieldDescription = null);

        /// <summary>
        /// Reads a value of type <typeparamref name="TAny"/> with the given length from the provided buffer,
        /// with the assumption that it is entirely present in the provided memory buffer and no I/O will be
        /// required. This can save the overhead of async functions and improves performance.
        /// </summary>
        /// <param name="buf">The buffer from which to read.</param>
        /// <param name="len">The byte length of the value. The buffer might not contain the full length, requiring I/O to be performed.</param>
        /// <param name="fieldDescription">Additional PostgreSQL information about the type, such as the length in varchar(30).</param>
        /// <returns>The fully-read value.</returns>
        internal abstract TAny Read<TAny>(NpgsqlReadBuffer buf, int len, FieldDescription? fieldDescription = null);

        /// <summary>
        /// Reads a column as the type handler's default read type, assuming that it is already entirely
        /// in memory (i.e. no I/O is necessary). Called by <see cref="NpgsqlDataReader"/> in non-sequential mode, which
        /// buffers entire rows in memory.
        /// </summary>
        internal abstract object ReadAsObject(NpgsqlReadBuffer buf, int len, FieldDescription? fieldDescription = null);

        /// <summary>
        /// Reads a column as the type handler's default read type. If it is not already entirely in
        /// memory, sync or async I/O will be performed as specified by <paramref name="async"/>.
        /// </summary>
        internal abstract ValueTask<object> ReadAsObject(NpgsqlReadBuffer buf, int len, bool async, FieldDescription? fieldDescription = null);

        /// <summary>
        /// Reads a column as the type handler's provider-specific type, assuming that it is already entirely
        /// in memory (i.e. no I/O is necessary). Called by <see cref="NpgsqlDataReader"/> in non-sequential mode, which
        /// buffers entire rows in memory.
        /// </summary>
        internal virtual object ReadPsvAsObject(NpgsqlReadBuffer buf, int len, FieldDescription? fieldDescription = null)
            => ReadAsObject(buf, len, fieldDescription);

        /// <summary>
        /// Reads a column as the type handler's provider-specific type. If it is not already entirely in
        /// memory, sync or async I/O will be performed as specified by <paramref name="async"/>.
        /// </summary>
        internal virtual ValueTask<object> ReadPsvAsObject(NpgsqlReadBuffer buf, int len, bool async, FieldDescription? fieldDescription = null)
            => ReadAsObject(buf, len, async, fieldDescription);

// The following function is used by array and range to read their elements, including their length - which means null
// handling. Only arrays can actually get nulls here (in ranges infinite bounds are indicated via header flags).
// We can't mix generics and nullability, hence the warning suppression - but we have an effort to support
// nullable arrays which may take care of this.
        /// <summary>
        /// Reads a value from the buffer, assuming our read position is at the value's preceding length.
        /// If the length is -1 (null), this method will return the default value.
        /// </summary>
        internal async ValueTask<TAny> ReadWithLength<TAny>(NpgsqlReadBuffer buf, bool async, FieldDescription? fieldDescription = null)
        {
            await buf.Ensure(4, async);
            var len = buf.ReadInt32();
            if (len == -1)
                return default!;
            return await Read<TAny>(buf, len, async, fieldDescription);
        }

        #endregion

        #region Write

        /// <summary>
        /// Called to validate and get the length of a value of a generic <see cref="NpgsqlParameter{T}"/>.
        /// </summary>
        protected internal abstract int ValidateAndGetLength<TAny>(TAny value, ref NpgsqlLengthCache? lengthCache, NpgsqlParameter? parameter);

        /// <summary>
        /// Called to write the value of a generic <see cref="NpgsqlParameter{T}"/>.
        /// </summary>
        internal abstract Task WriteWithLengthInternal<TAny>([AllowNull] TAny value, NpgsqlWriteBuffer buf, NpgsqlLengthCache? lengthCache, NpgsqlParameter? parameter, bool async);

        /// <summary>
        /// Responsible for validating that a value represents a value of the correct and which can be
        /// written for PostgreSQL - if the value cannot be written for any reason, an exception shold be thrown.
        /// Also returns the byte length needed to write the value.
        /// </summary>
        /// <param name="value">The value to be written to PostgreSQL</param>
        /// <param name="lengthCache">
        /// If the byte length calculation is costly (e.g. for UTF-8 strings), its result can be stored in the
        /// length cache to be reused in the writing process, preventing recalculation.
        /// </param>
        /// <param name="parameter">
        /// The <see cref="NpgsqlParameter"/> instance where this value resides. Can be used to access additional
        /// information relevant to the write process (e.g. <see cref="NpgsqlParameter.Size"/>).
        /// </param>
        /// <returns>The number of bytes required to write the value.</returns>
        protected internal abstract int ValidateObjectAndGetLength(object value, ref NpgsqlLengthCache? lengthCache, NpgsqlParameter? parameter);

        /// <summary>
        /// Writes a value to the provided buffer, using either sync or async I/O.
        /// </summary>
        /// <param name="value">The value to write.</param>
        /// <param name="buf">The buffer to which to write.</param>
        /// <param name="lengthCache"></param>
        /// <param name="parameter">
        /// The <see cref="NpgsqlParameter"/> instance where this value resides. Can be used to access additional
        /// information relevant to the write process (e.g. <see cref="NpgsqlParameter.Size"/>).
        /// </param>
        /// <param name="async">If I/O is required to read the full length of the value, whether it should be performed synchronously or asynchronously.</param>
        protected internal abstract Task WriteObjectWithLength(object value, NpgsqlWriteBuffer buf, NpgsqlLengthCache? lengthCache, NpgsqlParameter? parameter, bool async);

        #endregion Write

        #region Misc

        internal abstract Type GetFieldType(FieldDescription? fieldDescription = null);
        internal abstract Type GetProviderSpecificFieldType(FieldDescription? fieldDescription = null);

        internal virtual bool PreferTextWrite => false;

        /// <summary>
        /// Creates a type handler for arrays of this handler's type.
        /// </summary>
<<<<<<< HEAD
        public abstract ArrayHandler CreateArrayHandler(PostgresType arrayBackendType);
=======
        public abstract ArrayHandler CreateArrayHandler(PostgresArrayType arrayBackendType);
>>>>>>> 6a8b35a3

        /// <summary>
        /// Creates a type handler for ranges of this handler's type.
        /// </summary>
<<<<<<< HEAD
        public abstract RangeHandler CreateRangeHandler(PostgresType rangeBackendType);
=======
        public abstract RangeHandler CreateRangeHandler(PostgresRangeType rangeBackendType);
>>>>>>> 6a8b35a3

        /// <summary>
        /// Used to create an exception when the provided type can be converted and written, but an
        /// instance of <see cref="NpgsqlParameter"/> is required for caching of the converted value
        /// (in <see cref="NpgsqlParameter.ConvertedValue"/>.
        /// </summary>
        protected Exception CreateConversionButNoParamException(Type clrType)
            => new InvalidCastException($"Can't convert .NET type '{clrType}' to PostgreSQL '{PgDisplayName}' within an array");

        internal string PgDisplayName => PostgresType.DisplayName;

        #endregion Misc

        #region Code generation for non-generic writing

        internal delegate Task NonGenericWriteWithLength(NpgsqlTypeHandler handler, object value, NpgsqlWriteBuffer buf, NpgsqlLengthCache? lengthCache, NpgsqlParameter? parameter, bool async);

        internal static NonGenericWriteWithLength GenerateNonGenericWriteMethod(Type handlerType, Type interfaceType)
        {
            var interfaces = handlerType.GetInterfaces().Where(i =>
                i.GetTypeInfo().IsGenericType &&
                i.GetGenericTypeDefinition() == interfaceType
            ).Reverse().ToList();

            Expression? ifElseExpression = null;

            // NpgsqlTypeHandler handler, object value, NpgsqlWriteBuffer buf, NpgsqlLengthCache lengthCache, NpgsqlParameter parameter, bool async
            var handlerParam = Expression.Parameter(typeof(NpgsqlTypeHandler), "handler");
            var valueParam = Expression.Parameter(typeof(object), "value");
            var bufParam = Expression.Parameter(typeof(NpgsqlWriteBuffer), "buf");
            var lengthCacheParam = Expression.Parameter(typeof(NpgsqlLengthCache), "lengthCache");
            var parameterParam = Expression.Parameter(typeof(NpgsqlParameter), "parameter");
            var asyncParam = Expression.Parameter(typeof(bool), "async");

            var resultVariable = Expression.Variable(typeof(Task), "result");

            foreach (var i in interfaces)
            {
                var handledType = i.GenericTypeArguments[0];

                ifElseExpression = Expression.IfThenElse(
                    // Test whether the type of the value given to the delegate corresponds
                    // to our current interface's handled type (i.e. the T in INpgsqlTypeHandler<T>)
                    Expression.TypeEqual(valueParam, handledType),
                    // If it corresponds, call the handler's Write method with the appropriate generic parameter
                    Expression.Assign(
                        resultVariable,
                        Expression.Call(
                            handlerParam,
                            // Call the generic WriteWithLengthInternal<T2> with our handled type
                            nameof(WriteWithLengthInternal),
                            new[] { handledType },
                            // Cast the value from object down to the interface's T
                            Expression.Convert(valueParam, handledType),
                            bufParam,
                            lengthCacheParam,
                            parameterParam,
                            asyncParam
                        )
                    ),
                    // If this is the first interface we're looking at, the else clause throws.
                    // Note that this should never happen since we passed ValidateAndGetLength.
                    // Otherwise we stick the previous interface's IfThenElse in our else clause
                    ifElseExpression ?? Expression.Throw(Expression.New(typeof(InvalidCastException)))
                );
            }

            return Expression.Lambda<NonGenericWriteWithLength>(
                Expression.Block(
                    new[] { resultVariable },
                    ifElseExpression, resultVariable
                ),
                handlerParam, valueParam, bufParam, lengthCacheParam, parameterParam, asyncParam
            ).Compile();
        }

        #endregion Code generation for non-generic writing
    }
}<|MERGE_RESOLUTION|>--- conflicted
+++ resolved
@@ -153,20 +153,12 @@
         /// <summary>
         /// Creates a type handler for arrays of this handler's type.
         /// </summary>
-<<<<<<< HEAD
-        public abstract ArrayHandler CreateArrayHandler(PostgresType arrayBackendType);
-=======
         public abstract ArrayHandler CreateArrayHandler(PostgresArrayType arrayBackendType);
->>>>>>> 6a8b35a3
 
         /// <summary>
         /// Creates a type handler for ranges of this handler's type.
         /// </summary>
-<<<<<<< HEAD
-        public abstract RangeHandler CreateRangeHandler(PostgresType rangeBackendType);
-=======
         public abstract RangeHandler CreateRangeHandler(PostgresRangeType rangeBackendType);
->>>>>>> 6a8b35a3
 
         /// <summary>
         /// Used to create an exception when the provided type can be converted and written, but an
