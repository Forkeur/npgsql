--- conflicted
+++ resolved
@@ -82,22 +82,12 @@
         /// <param name="count">The maximum number of bytes that should be read.</param>
         /// <param name="cancellationToken">Cancellation token</param>
         /// <returns>How many bytes actually read, or 0 if end of file was already reached.</returns>
-<<<<<<< HEAD
-        public override Task<int> ReadAsync(byte[] buffer, int offset, int count,
-            CancellationToken cancellationToken)
-            => SynchronizationContextSwitcher.NoContext(async () =>
-            {
-                cancellationToken.ThrowIfCancellationRequested();
-                return await Read(buffer, offset, count, true);
-            });
-=======
         public override Task<int> ReadAsync(byte[] buffer, int offset, int count, CancellationToken cancellationToken)
         {
             cancellationToken.ThrowIfCancellationRequested();
             using (NoSynchronizationContextScope.Enter())
                 return Read(buffer, offset, count, true);
         }
->>>>>>> ae62fd5a
 
         async Task<int> Read(byte[] buffer, int offset, int count, bool async)
         {
@@ -145,19 +135,11 @@
         /// <param name="count">The number of bytes to write.</param>
         /// <param name="cancellationToken">Cancellation token.</param>
         public override Task WriteAsync(byte[] buffer, int offset, int count, CancellationToken cancellationToken)
-<<<<<<< HEAD
-            => SynchronizationContextSwitcher.NoContext(async () =>
-            {
-                cancellationToken.ThrowIfCancellationRequested();
-                await Write(buffer, offset, count, true);
-            });
-=======
         {
             cancellationToken.ThrowIfCancellationRequested();
             using (NoSynchronizationContextScope.Enter())
                 return Write(buffer, offset, count, true);
         }
->>>>>>> ae62fd5a
 
         async Task Write(byte[] buffer, int offset, int count, bool async)
         {
@@ -234,14 +216,10 @@
         /// Gets the length of the large object. This internally seeks to the end of the stream to retrieve the length, and then back again.
         /// </summary>
         public Task<long> GetLengthAsync()
-<<<<<<< HEAD
-            => SynchronizationContextSwitcher.NoContext(async () => await GetLength(true));
-=======
         {
             using (NoSynchronizationContextScope.Enter())
                 return GetLength(true);
         }
->>>>>>> ae62fd5a
 
 #pragma warning disable CA1721 
         async Task<long> GetLength(bool async)
@@ -272,19 +250,11 @@
         /// <param name="cancellationToken">Cancellation token.</param>
         /// <returns></returns>
         public Task<long> SeekAsync(long offset, SeekOrigin origin, CancellationToken cancellationToken)
-<<<<<<< HEAD
-            => SynchronizationContextSwitcher.NoContext(async () =>
-            {
-                cancellationToken.ThrowIfCancellationRequested();
-                return await Seek(offset, origin, true);
-            });
-=======
         {
             cancellationToken.ThrowIfCancellationRequested();
             using (NoSynchronizationContextScope.Enter())
                 return Seek(offset, origin, true);
         }
->>>>>>> ae62fd5a
 
         async Task<long> Seek(long offset, SeekOrigin origin, bool async)
         {
@@ -321,19 +291,11 @@
         /// <param name="value">Number of bytes to either truncate or enlarge the large object.</param>
         /// <param name="cancellationToken">Cancellation token.</param>
         public Task SetLength(long value, CancellationToken cancellationToken)
-<<<<<<< HEAD
-            => SynchronizationContextSwitcher.NoContext(async () =>
-            {
-                cancellationToken.ThrowIfCancellationRequested()            ;
-                await SetLength(value, true);
-            });
-=======
         {
             cancellationToken.ThrowIfCancellationRequested();
             using (NoSynchronizationContextScope.Enter())
                 return SetLength(value, true);
         }
->>>>>>> ae62fd5a
 
         async Task SetLength(long value, bool async)
         {
@@ -356,15 +318,7 @@
         /// <summary>
         /// Releases resources at the backend allocated for this stream.
         /// </summary>
-<<<<<<< HEAD
-#if NETSTANDARD1_3
-        void Close()
-#else
         public override void Close()
-#endif
-=======
-        public override void Close()
->>>>>>> ae62fd5a
         {
             if (!_disposed)
             {
