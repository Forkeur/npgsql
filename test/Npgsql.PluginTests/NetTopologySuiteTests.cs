--- conflicted
+++ resolved
@@ -151,15 +151,12 @@
 
                 yield return new TestCaseData(
                     Ordinates.None,
-<<<<<<< HEAD
-=======
                     GeometryCollection.Empty,
                     "st_geomfromtext('GEOMETRYCOLLECTION EMPTY')"
                 );
 
                 yield return new TestCaseData(
                     Ordinates.None,
->>>>>>> e023fab1
                     new GeometryCollection(new IGeometry[]
                     {
                         new Point(new Coordinate(1d, 1d)),
