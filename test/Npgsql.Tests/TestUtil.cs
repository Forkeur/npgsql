﻿#region License
// The PostgreSQL License
//
// Copyright (C) 2018 The Npgsql Development Team
//
// Permission to use, copy, modify, and distribute this software and its
// documentation for any purpose, without fee, and without a written
// agreement is hereby granted, provided that the above copyright notice
// and this paragraph and the following two paragraphs appear in all copies.
//
// IN NO EVENT SHALL THE NPGSQL DEVELOPMENT TEAM BE LIABLE TO ANY PARTY
// FOR DIRECT, INDIRECT, SPECIAL, INCIDENTAL, OR CONSEQUENTIAL DAMAGES,
// INCLUDING LOST PROFITS, ARISING OUT OF THE USE OF THIS SOFTWARE AND ITS
// DOCUMENTATION, EVEN IF THE NPGSQL DEVELOPMENT TEAM HAS BEEN ADVISED OF
// THE POSSIBILITY OF SUCH DAMAGE.
//
// THE NPGSQL DEVELOPMENT TEAM SPECIFICALLY DISCLAIMS ANY WARRANTIES,
// INCLUDING, BUT NOT LIMITED TO, THE IMPLIED WARRANTIES OF MERCHANTABILITY
// AND FITNESS FOR A PARTICULAR PURPOSE. THE SOFTWARE PROVIDED HEREUNDER IS
// ON AN "AS IS" BASIS, AND THE NPGSQL DEVELOPMENT TEAM HAS NO OBLIGATIONS
// TO PROVIDE MAINTENANCE, SUPPORT, UPDATES, ENHANCEMENTS, OR MODIFICATIONS.
#endregion

using System;
using System.Collections.Generic;
using System.Data;
using System.Linq;
using System.Text;
using System.Threading;
using System.Threading.Tasks;
using JetBrains.Annotations;
using NUnit.Framework;
using NUnit.Framework.Interfaces;

namespace Npgsql.Tests
{
    public static class TestUtil
    {
<<<<<<< HEAD
        public static bool IsOnBuildServer
            => Environment.GetEnvironmentVariable("CI") != null;
=======
        public static bool IsOnBuildServer => Environment.GetEnvironmentVariable("CI") != null;
>>>>>>> ae62fd5a

        /// <summary>
        /// Calls Assert.Ignore() unless we're on the build server, in which case calls
        /// Assert.Fail(). We don't to miss any regressions just because something was misconfigured
        /// at the build server and caused a test to be inconclusive.
        /// </summary>
        public static void IgnoreExceptOnBuildServer(string message)
        {
            if (IsOnBuildServer)
                Assert.Fail(message);
            else
                Assert.Ignore(message);
        }

        public static void IgnoreExceptOnBuildServer(string message, params object[] args)
            => IgnoreExceptOnBuildServer(string.Format(message, args));

        public static void MinimumPgVersion(NpgsqlConnection conn, string minVersion, string ignoreText=null)
        {
            var min = new Version(minVersion);
            if (conn.PostgreSqlVersion < min)
            {
                var msg = $"Postgresql backend version {conn.PostgreSqlVersion} is less than the required {min}";
                if (ignoreText != null)
                    msg += ": " + ignoreText;
                Assert.Ignore(msg);
            }
        }

        public static string GetUniqueIdentifier(string prefix)
            => prefix + Interlocked.Increment(ref _counter);

        static int _counter;

        /// <summary>
        /// Utility to generate a bytea literal in Postgresql hex format
        /// See http://www.postgresql.org/docs/current/static/datatype-binary.html
        /// </summary>
        internal static string EncodeByteaHex(ICollection<byte> buf)
        {
            var hex = new StringBuilder(@"E'\\x", buf.Count * 2 + 3);
            foreach (var b in buf)
                hex.Append($"{b:x2}");
            hex.Append("'");
            return hex.ToString();
        }

        internal static IDisposable SetEnvironmentVariable(string name, string value)
        {
            var resetter = new EnvironmentVariableResetter(name, Environment.GetEnvironmentVariable(name));
            Environment.SetEnvironmentVariable(name, value);
            return resetter;
        }

        class EnvironmentVariableResetter : IDisposable
        {
            readonly string _name, _value;

            internal EnvironmentVariableResetter(string name, string value)
            {
                _name = name;
                _value = value;
            }

            public void Dispose()
            {
                Environment.SetEnvironmentVariable(_name, _value);
            }
        }
    }

    public static class NpgsqlConnectionExtensions
    {
        public static int ExecuteNonQuery(this NpgsqlConnection conn, string sql, NpgsqlTransaction tx = null)
        {
            var cmd = tx == null ? new NpgsqlCommand(sql, conn) : new NpgsqlCommand(sql, conn, tx);
            using (cmd)
                return cmd.ExecuteNonQuery();
        }

        [CanBeNull]
        public static object ExecuteScalar(this NpgsqlConnection conn, string sql, NpgsqlTransaction tx = null)
        {
            var cmd = tx == null ? new NpgsqlCommand(sql, conn) : new NpgsqlCommand(sql, conn, tx);
            using (cmd)
                return cmd.ExecuteScalar();
        }

        public static async Task<int> ExecuteNonQueryAsync(this NpgsqlConnection conn, string sql, NpgsqlTransaction tx = null)
        {
            var cmd = tx == null ? new NpgsqlCommand(sql, conn) : new NpgsqlCommand(sql, conn, tx);
            using (cmd)
                return await cmd.ExecuteNonQueryAsync();
        }

        [CanBeNull]
        public static async Task<object> ExecuteScalarAsync(this NpgsqlConnection conn, string sql, NpgsqlTransaction tx = null)
        {
            var cmd = tx == null ? new NpgsqlCommand(sql, conn) : new NpgsqlCommand(sql, conn, tx);
            using (cmd)
                return await cmd.ExecuteScalarAsync();
        }
    }

    public static class NpgsqlCommandExtensions
    {
        public static T ExecuteScalar<T>(this NpgsqlCommand cmd)
        {
            using (var rdr = cmd.ExecuteReader())
                return rdr.Read() ? rdr.GetFieldValue<T>(0) : default;
        }

        public static NpgsqlDataReader ExecuteRecord(this NpgsqlCommand cmd)
        {
            var rdr = cmd.ExecuteReader();
            Assert.That(rdr.Read());
            return rdr;
        }
    }

    public static class CommandBehaviorExtensions
    {
        public static bool IsSequential(this CommandBehavior behavior)
            => (behavior & CommandBehavior.SequentialAccess) != 0;
    }

    /// <summary>
    /// Semantic attribute that points to an issue linked with this test (e.g. this
    /// test reproduces the issue)
    /// </summary>
    [AttributeUsage(AttributeTargets.Method, AllowMultiple = true)]
    public class IssueLink : Attribute
    {
        public string LinkAddress { get; private set; }
        public IssueLink(string linkAddress)
        {
            LinkAddress = linkAddress;
        }
    }

    /// <summary>
    /// Causes the test to be ignored on mono
    /// </summary>
    [AttributeUsage(AttributeTargets.Method | AttributeTargets.Class | AttributeTargets.Assembly, AllowMultiple = false)]
    public class MonoIgnore : Attribute, ITestAction
    {
        readonly string _ignoreText;

        public MonoIgnore(string ignoreText = null) { _ignoreText = ignoreText; }

        public void BeforeTest([NotNull] ITest test)
        {
            if (Type.GetType("Mono.Runtime") != null)
            {
                var msg = "Ignored on mono";
                if (_ignoreText != null)
                    msg += ": " + _ignoreText;
                Assert.Ignore(msg);
            }
        }

        public void AfterTest([NotNull] ITest test) { }
        public ActionTargets Targets => ActionTargets.Test;
    }

    /// <summary>
    /// Causes the test to be ignored on Linux
    /// </summary>
    [AttributeUsage(AttributeTargets.Method | AttributeTargets.Class | AttributeTargets.Assembly, AllowMultiple = false)]
    public class LinuxIgnore : Attribute, ITestAction
    {
        readonly string _ignoreText;

        public LinuxIgnore(string ignoreText = null) { _ignoreText = ignoreText; }

        public void BeforeTest([NotNull] ITest test)
        {
            var osEnvVar = Environment.GetEnvironmentVariable("OS");
            if (osEnvVar == null || osEnvVar != "Windows_NT")
            {
                var msg = "Ignored on Linux";
                if (_ignoreText != null)
                    msg += ": " + _ignoreText;
                Assert.Ignore(msg);
            }
        }

        public void AfterTest([NotNull] ITest test) { }
        public ActionTargets Targets => ActionTargets.Test;
    }

    /// <summary>
    /// Causes the test to be ignored on Windows
    /// </summary>
    [AttributeUsage(AttributeTargets.Method | AttributeTargets.Class | AttributeTargets.Assembly, AllowMultiple = false)]
    public class WindowsIgnore : Attribute, ITestAction
    {
        readonly string _ignoreText;

        public WindowsIgnore(string ignoreText = null) { _ignoreText = ignoreText; }

        public void BeforeTest([NotNull] ITest test)
        {
            var osEnvVar = Environment.GetEnvironmentVariable("OS");
            if (osEnvVar == "Windows_NT")
            {
                var msg = "Ignored on Windows";
                if (_ignoreText != null)
                    msg += ": " + _ignoreText;
                Assert.Ignore(msg);
            }
        }

        public void AfterTest([NotNull] ITest test) { }
        public ActionTargets Targets => ActionTargets.Test;
    }

    public enum PrepareOrNot
    {
        Prepared,
        NotPrepared
    }

#if !(NET45 || NET451)
    // When using netcoreapp, we use NUnit's portable library which doesn't include TimeoutAttribute
    // (probably because it can't enforce it). So we define it here to allow us to compile, once there's
    // proper support for netcoreapp this should be removed.
    [AttributeUsage(AttributeTargets.Assembly | AttributeTargets.Class | AttributeTargets.Method, Inherited = false)]
    class TimeoutAttribute : Attribute
    {
        public TimeoutAttribute(int timeout) {}
    }
#endif
}<|MERGE_RESOLUTION|>--- conflicted
+++ resolved
@@ -36,12 +36,7 @@
 {
     public static class TestUtil
     {
-<<<<<<< HEAD
-        public static bool IsOnBuildServer
-            => Environment.GetEnvironmentVariable("CI") != null;
-=======
         public static bool IsOnBuildServer => Environment.GetEnvironmentVariable("CI") != null;
->>>>>>> ae62fd5a
 
         /// <summary>
         /// Calls Assert.Ignore() unless we're on the build server, in which case calls
