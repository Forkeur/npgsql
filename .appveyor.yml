--- conflicted
+++ resolved
@@ -1,10 +1,5 @@
-<<<<<<< HEAD
-image: Visual Studio 2017
-version: 3.2.4.1-{build}
-=======
 image: Visual Studio 2017 Preview
 version: 3.2.5-{build}
->>>>>>> 1c9acdc7
 environment:
   global:
     DOTNET_SKIP_FIRST_TIME_EXPERIENCE: true
